--- conflicted
+++ resolved
@@ -19,8 +19,5 @@
 from . import design
 from . import transforms
 from . import scaling
-<<<<<<< HEAD
-from . import pareto
-=======
 from . import objective
->>>>>>> 02222316
+from . import pareto