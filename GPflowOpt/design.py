# Copyright 2017 Joachim van der Herten
#
# Licensed under the Apache License, Version 2.0 (the "License");
# you may not use this file except in compliance with the License.
# You may obtain a copy of the License at
#
# http://www.apache.org/licenses/LICENSE-2.0
#
# Unless required by applicable law or agreed to in writing, software
# distributed under the License is distributed on an "AS IS" BASIS,
# WITHOUT WARRANTIES OR CONDITIONS OF ANY KIND, either express or implied.
# See the License for the specific language governing permissions and
# limitations under the License.

import numpy as np


class Design(object):
    """
    Class for implementation of space-filling designs generated within a domain. Subclasses represent classes of designs
    and should override the generate() method.
    """

    def __init__(self, size, domain):
        """
        Constructor
        :param size: number of data points to generate
        :param domain: domain to generate data points in.
        """
        super(Design, self).__init__()
        self.size = size
        self.domain = domain

    def generate(self):
<<<<<<< HEAD
        """
        Method for generating the design, to be overwritten in subclasses.
        """
        pass
=======
        raise NotImplementedError
>>>>>>> 82d8e050


class RandomDesign(Design):
    """
    Random space-filling design
    """

    def __init__(self, size, domain):
        super(RandomDesign, self).__init__(size, domain)

    def generate(self):
        X = np.random.rand(self.size, self.domain.size)
        return X * (self.domain.upper - self.domain.lower) + self.domain.lower


class FactorialDesign(Design):
    """
    k-level grid-based design. Design with optimal maximin properties, however it risks collapsing points when 
    removing parameters. Also its size is not arbitrary but a power of the domain dimensionality.
    """

    def __init__(self, levels, domain):
        self.levels = levels
        size = levels ** domain.size
        super(FactorialDesign, self).__init__(size, domain)

    def generate(self):
        Xs = np.meshgrid(*[np.linspace(l, u, self.levels) for l, u in zip(self.domain.lower, self.domain.upper)])
        return np.vstack(map(lambda X: X.ravel(), Xs)).T


class EmptyDesign(Design):
    """
    No design, used as placeholder
    """

    def __init__(self, domain):
        super(EmptyDesign, self).__init__(0, domain)

    def generate(self):
        return np.empty((0, self.domain.size))<|MERGE_RESOLUTION|>--- conflicted
+++ resolved
@@ -32,14 +32,10 @@
         self.domain = domain
 
     def generate(self):
-<<<<<<< HEAD
         """
         Method for generating the design, to be overwritten in subclasses.
         """
-        pass
-=======
         raise NotImplementedError
->>>>>>> 82d8e050
 
 
 class RandomDesign(Design):
