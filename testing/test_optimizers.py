--- conflicted
+++ resolved
@@ -155,11 +155,7 @@
         super(TestBayesianOptimizer, self).setUp()
         design = GPflowOpt.design.LatinHyperCube(16, self.domain)
         X, Y = design.generate(), parabola2d(design.generate())[0]
-<<<<<<< HEAD
-        model = GPflow.gpr.GPR(X, Y, GPflow.kernels.RBF(2, ARD=True, lengthscales=X.var(axis=0)))
-=======
         model = GPflow.gpr.GPR(X, Y, GPflow.kernels.RBF(2, ARD=True))
->>>>>>> 4bbdabe0
         acquisition = GPflowOpt.acquisition.ExpectedImprovement(model)
         self.optimizer = GPflowOpt.BayesianOptimizer(self.domain, acquisition)
 
