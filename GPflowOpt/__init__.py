# Copyright 2017 Joachim van der Herten
#
# Licensed under the Apache License, Version 2.0 (the "License");
# you may not use this file except in compliance with the License.
# You may obtain a copy of the License at
#
# http://www.apache.org/licenses/LICENSE-2.0
#
# Unless required by applicable law or agreed to in writing, software
# distributed under the License is distributed on an "AS IS" BASIS,
# WITHOUT WARRANTIES OR CONDITIONS OF ANY KIND, either express or implied.
# See the License for the specific language governing permissions and
# limitations under the License.

from . import acquisition
from . import domain
from .bo import BayesianOptimizer
from . import optim
from . import design
from . import transforms
from . import scaling
from . import objective
from . import pareto
<<<<<<< HEAD
from . import models
=======

from ._version import __version__
>>>>>>> bbe9347a
<|MERGE_RESOLUTION|>--- conflicted
+++ resolved
@@ -21,9 +21,6 @@
 from . import scaling
 from . import objective
 from . import pareto
-<<<<<<< HEAD
 from . import models
-=======
 
-from ._version import __version__
->>>>>>> bbe9347a
+from ._version import __version__