# Copyright 2017 Joachim van der Herten
#
# Licensed under the Apache License, Version 2.0 (the "License");
# you may not use this file except in compliance with the License.
# You may obtain a copy of the License at
#
# http://www.apache.org/licenses/LICENSE-2.0
#
# Unless required by applicable law or agreed to in writing, software
# distributed under the License is distributed on an "AS IS" BASIS,
# WITHOUT WARRANTIES OR CONDITIONS OF ANY KIND, either express or implied.
# See the License for the specific language governing permissions and
# limitations under the License.

import numpy as np
from scipy.spatial.distance import cdist, pdist
from GPflowOpt.domain import ContinuousParameter


class Design(object):
    """
    Space-filling design of size N (number of points) generated within a D-dimensional domain.
    
    Users should call generate() which auto-scales the design to the domain specified in the constructor.
    To implement new design methodologies subclasses should implement create_design(),
    which returns the design on the domain specified by the generative_domain method (which defaults to a unit cube).
    """

    def __init__(self, size, domain):
        super(Design, self).__init__()
        self.size = size
        self.domain = domain

    @property
    def generative_domain(self):
        """
        :return: Domain object representing the domain associated with the points generated in create_design().
        Defaults to [0,1]^D, can be overwritten by subclasses
        """
        return np.sum([ContinuousParameter('d{0}'.format(i), 0, 1) for i in np.arange(self.domain.size)])

    def generate(self):
        """
<<<<<<< HEAD
        Returns a design, transformed to the domain specified during construction. All data points are in the 
        domain specified in the constructor.
=======
        Returns a design transformed to the domain as specified in the constructor. All data points are in the
        design specified in the constructor.
>>>>>>> 09b76604
        :return: 2D ndarray, N x D
        """
        Xs = self.create_design()
        assert (Xs in self.generative_domain)
        assert (Xs.shape == (self.size, self.domain.size))
        transform = self.generative_domain >> self.domain
        #X = np.clip(transform.forward(Xs), self.domain.lower, self.domain.upper)
        X = transform.forward(Xs)
        assert (X in self.domain)
        return X

    def create_design(self):
        """
        Returns a design generated in the generative domain. This method should be implemented in subclasses.
        :return: 2D ndarray, N x D
        """
        raise NotImplementedError


class RandomDesign(Design):
    """
    Random space-filling design

    Generates points drawn from the standard uniform distribution U(0,1)
    """

    def __init__(self, size, domain):
        super(RandomDesign, self).__init__(size, domain)

    def create_design(self):
        return np.random.rand(self.size, self.domain.size)


class FactorialDesign(Design):
    """
    Grid-based design

    Generates points part of an equally spaced grid of 'levels' levels
    """

    def __init__(self, levels, domain):
        self.levels = levels
        size = levels ** domain.size
        super(FactorialDesign, self).__init__(size, domain)

    @Design.generative_domain.getter
    def generative_domain(self):
        return self.domain

    def create_design(self):
        Xs = np.meshgrid(*[np.linspace(l, u, self.levels) for l, u in zip(self.domain.lower, self.domain.upper)])
        return np.vstack(map(lambda X: X.ravel(), Xs)).T


class EmptyDesign(Design):
    """
    No design, used as placeholder
    """

    def __init__(self, domain):
        super(EmptyDesign, self).__init__(0, domain)

    def create_design(self):
        return np.empty((0, self.domain.size))


class LatinHyperCube(Design):
    """
    Latin hypercube with optimized maximin distance. Created with the Translational Propagation algorithm to
    avoid lengthy generation procedures. For dimensions smaller or equal to 6, this algorithm finds
    the quasi-optimal LHD with overwhelming probability. To increase this probability, if a design for
    a domain with dimensionality D is requested, D different designs are generated using seed sizes 1,2,...D (unless a 
    maximum seed size 1<= S <= D is specified. The seeds themselves are small Latin hypercubes generated with the
    same algorithm.
    
    Beyond 6D, the probability of finding the optimal LHD fades, although the resulting designs are still acceptable. 
    Somewhere beyond 15D this algorithm tends to slow down a lot and become very memory demanding. Key reference is
    
    ::
       @article{Viana:2010,
            title={An algorithm for fast optimal Latin hypercube design of experiments},
            author={Viana, Felipe AC and Venter, Gerhard and Balabanov, Vladimir},
            journal={International Journal for Numerical Methods in Engineering},
            volume={82},
            number={2},
            pages={135--156},
            year={2010},
            publisher={John Wiley & Sons, Ltd.}
       }

    """

    def __init__(self, size, domain, max_seed_size=None):
        """
        :param size: requested size N for the LHD 
        :param domain: domain to generate the LHD for, must be continuous
        :param max_seed_size: the maximum size 1 <= S <= D for the seed, . If unspecified, equals the dimensionality D 
        of the domain. During generation, S different designs are generated. Seeds with sizes 1,2,...S are used.
        Each seed itself is a small LHD.
        """
        super(LatinHyperCube, self).__init__(size, domain)
        self._max_seed_size = np.round(max_seed_size or domain.size)
        assert (1 <= np.round(self._max_seed_size) <= domain.size)

    @Design.generative_domain.getter
    def generative_domain(self):
        """
        :return: Domain object representing [1, N]^D, the generative domain for the TPLHD algorithm. 
        """
        return np.sum([ContinuousParameter('d{0}'.format(i), 1, self.size) for i in np.arange(self.domain.size)])

    def create_design(self):
        """
        Generate several TPLHDs with increasing seed. Maximum S = min(dimensionality,max_seed_size)
        :return: From S candidate designs, the one with the best intersite distance is returned. 2D ndarray, N x D.
        """
        candidates = []
        scores = []

        for i in np.arange(1, min(self.size, self._max_seed_size) + 1):
            if i < 3:
                # Hardcoded seeds for 1 or two points.
                seed = np.arange(1, i + 1)[:, None] * np.ones((1, self.domain.size))
            else:
                # Generate larger seeds recursively by creating small TPLHD's
                seed = LatinHyperCube(i, self.domain, max_seed_size=i - 1).generate()

            # Create all designs and compute score
            X = self._tplhd_design(seed)
            candidates.append(X)
            scores.append(np.min(pdist(X)))

        # Transform best design (highest score) to specified domain
        return candidates[np.argmax(scores)]

    def _tplhd_design(self, seed):
        """
        Creates an LHD with the Translational propagation algorithm with specified seed and design size specified during
        construct (N).
        :param seed: 2D ndarray, the seed to use. S x D
        :return: LHD, 2D ndarray. N x D
        """
        ns, nv = seed.shape

        # Start by computing two quantities.
        # 1) the number of translation steps in each dimension
        nd = np.power(self.size / float(ns), 1 / float(nv))
        ndStar = np.ceil(nd)

        # 2) the total amount of points we'll be generating.
        # Typically, npStar > self.size, although sometimes npStar == self.size
        npStar = np.power(ndStar, nv) * ns if ndStar > nd else self.size

        # First rescale the seed, then perform translations and propagations.
        seed = self._rescale_seed(seed, npStar, ndStar)
        X = self._translate_propagate(seed, npStar, ndStar)

        # In case npStar > N, shrink the design to the requested size specified in __init__
        return self._shrink(X, self.size)

    @staticmethod
    def _rescale_seed(seed, npStar, ndStar):
        """
        Rescales the seed design
        :param seed: 2D ndarray, S x D
        :param npStar: size of the LHD to be generated. N* >= N
        :param ndStar: number of translation steps for the seed in each dimension
        :return: rescaled seed, 2D ndarray, S x D
        """
        ns, nv = seed.shape
        if ns == 1:
            seed = np.ones((1, nv))
            return seed
        uf = ns * np.ones(nv)
        ut = ((npStar / ndStar) - ndStar * (nv - 1) + 1) * np.ones(nv)
        a = (ut - 1) / (uf - 1)
        b = ut - a * uf

        return np.round(a * seed + b)

    @staticmethod
    def _translate_propagate(seed, npStar, ndStar):
        """
        Translates and propagates the seed design to a LHD of size npStar (which might exceed the requested size N)
        :param seed: seed design, 2D ndarray S x D
        :param npStar: size of the LHD to be generated (N*). 
        :param ndStar: number of translation steps for the seed in each dimension
        :return: LHD, 2D ndarray N* x D (still to be shrinked).
        """
        nv = seed.shape[1]
        X = seed

        for c1 in range(0, nv):
            # Propagation step
            seed = X
            # Define translation
            d = np.concatenate((np.power(ndStar, c1 - 1) * np.ones(np.max((c1, 0))),
                                [npStar / ndStar],
                                np.power(ndStar, c1) * np.ones(nv - np.max((c1, 0)) - 1)))
            for c2 in np.arange(1, ndStar):
                # Translation steps
                seed = seed + d
                X = np.vstack((X, seed))

        assert (X.shape == (npStar, nv))
        return X

    @staticmethod
    def _shrink(X, npoints):
        """
        When designs are generated that are larger than the requested number of points (N* > N), resize them.
        If the size was correct all along, the LHD is returned unchanged.
        :param X: Generated LHD, N* x D, with N* >= N
        :param npoints: What size to resize to (N)
        :return: LHD, 2D ndarray N x D
        """
        npStar, nv = X.shape

        # Pick N samples nearest to centre of X
        centre = npStar * np.ones((1, nv)) / 2.
        distances = cdist(X, centre).ravel()
        idx = np.argsort(distances)
        X = X[idx[:npoints], :]

        # Translate to origin
        X -= np.min(X, axis=0) - 1

        # Collapse gaps in the design to assure all cell projections onto axes have 1 sample
        Xs = np.argsort(X, axis=0)
        X[Xs, np.arange(nv)] = np.tile(np.arange(1, npoints + 1), (nv, 1)).T
        assert (X.shape[0] == npoints)
        return X<|MERGE_RESOLUTION|>--- conflicted
+++ resolved
@@ -41,20 +41,15 @@
 
     def generate(self):
         """
-<<<<<<< HEAD
         Returns a design, transformed to the domain specified during construction. All data points are in the 
         domain specified in the constructor.
-=======
-        Returns a design transformed to the domain as specified in the constructor. All data points are in the
-        design specified in the constructor.
->>>>>>> 09b76604
         :return: 2D ndarray, N x D
         """
         Xs = self.create_design()
         assert (Xs in self.generative_domain)
         assert (Xs.shape == (self.size, self.domain.size))
         transform = self.generative_domain >> self.domain
-        #X = np.clip(transform.forward(Xs), self.domain.lower, self.domain.upper)
+        # X = np.clip(transform.forward(Xs), self.domain.lower, self.domain.upper)
         X = transform.forward(Xs)
         assert (X in self.domain)
         return X
