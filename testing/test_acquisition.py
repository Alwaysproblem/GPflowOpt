--- conflicted
+++ resolved
@@ -29,61 +29,34 @@
         return -tf.add(self.models[0].build_predict(args[0])[0], self.models[0].build_predict(args[1]+1)[0])
 
 
-<<<<<<< HEAD
-class TestParallelBatchAcquisition(unittest.TestCase):
-
-    _multiprocess_can_split_ = True
+class TestParallelBatchAcquisition(GPflowOptTestCase):
 
     def setUp(self):
         self.model = create_parabola_model(domain)
         self.acquisition = SimpleParallelBatch(self.model)
-=======
-class TestAcquisition(GPflowOptTestCase):
-
-    def setUp(self):
-        self.model = create_parabola_model(domain)
-        self.acquisition = SimpleAcquisition(self.model)
->>>>>>> a010c72d
 
     def test_object_integrity(self):
         self.assertEqual(len(self.acquisition.models), 1, msg="Model list has incorrect length.")
         self.assertEqual(self.acquisition.models[0], self.model, msg="Incorrect model stored.")
 
     def test_setup_trigger(self):
-<<<<<<< HEAD
-        Xrand = np.hstack((gpflowopt.design.RandomDesign(10, domain).generate(),
-                           gpflowopt.design.RandomDesign(10, domain).generate()))
-        m = create_parabola_model(domain)
-        self.assertTrue(np.allclose(m.get_free_state(), self.acquisition.models[0].get_free_state()))
-        self.assertTrue(self.acquisition._needs_setup)
-        self.assertEqual(self.acquisition.counter, 0)
-        self.acquisition.evaluate(Xrand)
-        self.assertFalse(self.acquisition._needs_setup)
-        self.assertEqual(self.acquisition.counter, 1)
-        self.assertFalse(np.allclose(m.get_free_state(), self.acquisition.models[0].get_free_state()))
-
-        self.acquisition._needs_setup = True
-        self.acquisition.models[0].set_state(m.get_free_state())
-        self.acquisition.evaluate_with_gradients(Xrand)
-        self.assertFalse(self.acquisition._needs_setup)
-        self.assertEqual(self.acquisition.counter, 2)
-=======
-        with self.test_session():
+        with self.test_session():
+            Xrand = np.hstack((gpflowopt.design.RandomDesign(10, domain).generate(),
+                               gpflowopt.design.RandomDesign(10, domain).generate()))
             m = create_parabola_model(domain)
             self.assertTrue(np.allclose(m.get_free_state(), self.acquisition.models[0].get_free_state()))
             self.assertTrue(self.acquisition._needs_setup)
             self.assertEqual(self.acquisition.counter, 0)
-            self.acquisition.evaluate(gpflowopt.design.RandomDesign(10, domain).generate())
+            self.acquisition.evaluate(Xrand)
             self.assertFalse(self.acquisition._needs_setup)
             self.assertEqual(self.acquisition.counter, 1)
             self.assertFalse(np.allclose(m.get_free_state(), self.acquisition.models[0].get_free_state()))
 
             self.acquisition._needs_setup = True
             self.acquisition.models[0].set_state(m.get_free_state())
-            self.acquisition.evaluate_with_gradients(gpflowopt.design.RandomDesign(10, domain).generate())
+            self.acquisition.evaluate_with_gradients(Xrand)
             self.assertFalse(self.acquisition._needs_setup)
             self.assertEqual(self.acquisition.counter, 2)
->>>>>>> a010c72d
 
     def test_data(self):
         # Test the data property
@@ -125,12 +98,7 @@
 
     def test_result_shape_tf(self):
         # Verify the returned shape of evaluate
-<<<<<<< HEAD
-        with tf.Graph().as_default():
-=======
-        design = gpflowopt.design.RandomDesign(50, domain)
         with self.test_session(graph=tf.Graph()):
->>>>>>> a010c72d
             free_vars = tf.placeholder(tf.float64, [None])
             l = self.acquisition.make_tf_array(free_vars)
             x_tf = tf.placeholder(tf.float64, shape=(50, 2))
@@ -139,27 +107,16 @@
                 self.assertTrue(isinstance(tens, tf.Tensor), msg="no Tensor was returned")
 
     def test_result_shape_np(self):
-<<<<<<< HEAD
-        design = gpflowopt.design.RandomDesign(50, domain)
-        candidates = np.hstack((design.generate(), design.generate()))
-        res = self.acquisition.evaluate(candidates)
-        self.assertTupleEqual(res.shape, (50, 1))
-        res = self.acquisition.evaluate_with_gradients(candidates)
-        self.assertTrue(isinstance(res, tuple))
-        self.assertTrue(len(res), 2)
-        self.assertTupleEqual(res[0].shape, (50, 1))
-        self.assertTupleEqual(res[1].shape, (50, domain.size * 2))
-=======
         with self.test_session():
             design = gpflowopt.design.RandomDesign(50, domain)
-            res = self.acquisition.evaluate(design.generate())
+            candidates = np.hstack((design.generate(), design.generate()))
+            res = self.acquisition.evaluate(candidates)
             self.assertTupleEqual(res.shape, (50, 1))
-            res = self.acquisition.evaluate_with_gradients(design.generate())
+            res = self.acquisition.evaluate_with_gradients(candidates)
             self.assertTrue(isinstance(res, tuple))
             self.assertTrue(len(res), 2)
             self.assertTupleEqual(res[0].shape, (50, 1))
-            self.assertTupleEqual(res[1].shape, (50, domain.size))
->>>>>>> a010c72d
+            self.assertTupleEqual(res[1].shape, (50, domain.size * 2))
 
     def test_optimize(self):
         with self.test_session():
@@ -190,9 +147,7 @@
         self.assertTrue(np.allclose(Xnew[1, :], -1, atol=1e-4))
 
 
-class TestAcquisition(unittest.TestCase):
-
-    _multiprocess_can_split_ = True
+class TestAcquisition(GPflowOptTestCase):
 
     def setUp(self):
         self.model = create_parabola_model(domain)
@@ -416,33 +371,13 @@
     Regression test for #37
     """
     def test_vgp(self):
-<<<<<<< HEAD
-        domain = gpflowopt.domain.UnitCube(2)
-        X = gpflowopt.design.RandomDesign(10, domain).generate()
-        Y = np.sin(X[:,[0]])
-        m = gpflow.vgp.VGP(X, Y, gpflow.kernels.RBF(2), gpflow.likelihoods.Gaussian())
-        acq = gpflowopt.acquisition.ExpectedImprovement(m)
-        m._compile()
-        self.assertFalse(m._needs_recompile)
-        acq.evaluate(gpflowopt.design.RandomDesign(10, domain).generate())
-        self.assertTrue(hasattr(acq, '_evaluate_AF_storage'))
-
-        Xnew = gpflowopt.design.RandomDesign(5, domain).generate()
-        Ynew = np.sin(Xnew[:,[0]])
-        acq.set_data(np.vstack((X, Xnew)), np.vstack((Y, Ynew)))
-        self.assertFalse(hasattr(acq, '_needs_recompile'))
-        self.assertFalse(hasattr(acq, '_evaluate_AF_storage'))
-        acq.evaluate(gpflowopt.design.RandomDesign(10, domain).generate())
-
-
-=======
         with self.test_session():
             domain = gpflowopt.domain.UnitCube(2)
             X = gpflowopt.design.RandomDesign(10, domain).generate()
             Y = np.sin(X[:,[0]])
             m = gpflow.vgp.VGP(X, Y, gpflow.kernels.RBF(2), gpflow.likelihoods.Gaussian())
             acq = gpflowopt.acquisition.ExpectedImprovement(m)
-            m.compile()
+            m._compile()
             self.assertFalse(m._needs_recompile)
             acq.evaluate(gpflowopt.design.RandomDesign(10, domain).generate())
             self.assertTrue(hasattr(acq, '_evaluate_AF_storage'))
@@ -452,5 +387,4 @@
             acq.set_data(np.vstack((X, Xnew)), np.vstack((Y, Ynew)))
             self.assertFalse(hasattr(acq, '_needs_recompile'))
             self.assertFalse(hasattr(acq, '_evaluate_AF_storage'))
-            acq.evaluate(gpflowopt.design.RandomDesign(10, domain).generate())
->>>>>>> a010c72d
+            acq.evaluate(gpflowopt.design.RandomDesign(10, domain).generate())