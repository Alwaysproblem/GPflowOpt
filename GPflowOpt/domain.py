--- conflicted
+++ resolved
@@ -183,16 +183,14 @@
     def __eq__(self, other):
         return isinstance(other, ContinuousParameter) and self.lower == other.lower and self.upper == other.upper
 
-<<<<<<< HEAD
+    def _html_table_rows(self):
+        """
+        Html row representation of a ContinuousParameter.
+        """
+        return "<tr><td>{0}</td><td>{1}</td><td>{2}</td></tr>".format(self.label, 'Continuous', str(self._range))
+
 
 class UnitCube(Domain):
     def __init__(self, n_inputs):
         params = [ContinuousParameter('u{0}'.format(i), 0, 1) for i in np.arange(n_inputs)]
         super(UnitCube, self).__init__(params)
-=======
-    def _html_table_rows(self):
-        """
-        Html row representation of a ContinuousParameter.
-        """
-        return "<tr><td>{0}</td><td>{1}</td><td>{2}</td></tr>".format(self.label, 'Continuous', str(self._range))
->>>>>>> d9f3475d
