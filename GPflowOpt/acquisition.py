--- conflicted
+++ resolved
@@ -79,23 +79,6 @@
             best_idx = np.argmin(map(lambda r: r.fun, runs))
             model.set_state(runs[best_idx].x)
 
-<<<<<<< HEAD
-=======
-    def _build_acquisition_wrapper(self, Xcand, gradients=True):
-        """
-        Build the graph to compute the acquisition function.
-
-        :param Xcand: candidate points to compute the acquisition function for
-        :param gradients: (True/False) should the wrapper return only the score, or also the gradient?
-        :return: acquisition function evaluated on Xcand, gradient of the acquisition function (if gradients=True)
-        """
-        acq = self.build_acquisition(Xcand)
-        if gradients:
-            return acq, tf.gradients(acq, [Xcand], name="acquisition_gradient")[0]
-        else:
-            return acq
-
->>>>>>> d9f3475d
     def build_acquisition(self):
         raise NotImplementedError
 
@@ -181,26 +164,18 @@
 
     @AutoFlow((float_type, [None, None]))
     def evaluate_with_gradients(self, Xcand):
-<<<<<<< HEAD
+        """
+        AutoFlow method to compute the acquisition scores for candidates, also returns the gradients.
+        """
         acq = self.build_acquisition(Xcand)
         return acq, tf.gradients(acq, [Xcand], name="acquisition_gradient")[0]
 
     @AutoFlow((float_type, [None, None]))
     def evaluate(self, Xcand):
+        """
+        AutoFlow method to compute the acquisition scores for candidates, without returning the gradients.
+        """
         return self.build_acquisition(Xcand)
-=======
-        """
-        AutoFlow method to compute the acquisition scores for candidates, also returns the gradients.
-        """
-        return self._build_acquisition_wrapper(Xcand, gradients=True)
-
-    @AutoFlow((float_type, [None, None]))
-    def evaluate(self, Xcand):
-        """
-        AutoFlow method to compute the acquisition scores for candidates, without returning the gradients.
-        """
-        return self._build_acquisition_wrapper(Xcand, gradients=False)
->>>>>>> d9f3475d
 
     def __add__(self, other):
         """
