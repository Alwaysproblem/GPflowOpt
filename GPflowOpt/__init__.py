# Copyright 2017 Joachim van der Herten
#
# Licensed under the Apache License, Version 2.0 (the "License");
# you may not use this file except in compliance with the License.
# You may obtain a copy of the License at
#
# http://www.apache.org/licenses/LICENSE-2.0
#
# Unless required by applicable law or agreed to in writing, software
# distributed under the License is distributed on an "AS IS" BASIS,
# WITHOUT WARRANTIES OR CONDITIONS OF ANY KIND, either express or implied.
# See the License for the specific language governing permissions and
# limitations under the License.

from . import acquisition
from . import domain
from .bo import BayesianOptimizer
from . import optim
from . import design
from . import transforms
from . import scaling
<<<<<<< HEAD
from . import pareto
=======
from . import objective
>>>>>>> c448e5df
<|MERGE_RESOLUTION|>--- conflicted
+++ resolved
@@ -19,8 +19,5 @@
 from . import design
 from . import transforms
 from . import scaling
-<<<<<<< HEAD
 from . import pareto
-=======
-from . import objective
->>>>>>> c448e5df
+from . import objective