import gpflowopt
import unittest
import numpy as np
import gpflow
import six
import sys
import os
import warnings
from contextlib import contextmanager
from scipy.optimize import OptimizeResult
from .utility import vlmop2, create_parabola_model, create_vlmop2_model


def parabola2d(X):
    return np.atleast_2d(np.sum(X ** 2, axis=1)).T, 2 * X


class KeyboardRaiser:
    """
    This wraps a function and makes it raise a KeyboardInterrupt after some number of calls
    """

    def __init__(self, iters_to_raise, f):
        self.iters_to_raise, self.f = iters_to_raise, f
        self.count = 0

    def __call__(self, X):
        if self.count >= self.iters_to_raise:
            raise KeyboardInterrupt
        val = self.f(X)
        self.count += X.shape[0]
        return val


class _TestOptimizer(object):
    _multiprocess_can_split_ = True

    def setUp(self):
        self.optimizer = None
        warnings.simplefilter("once", category=UserWarning)

    @property
    def domain(self):
        return gpflowopt.domain.ContinuousParameter("x1", -1.0, 1.0) + \
               gpflowopt.domain.ContinuousParameter("x2", -1.0, 1.0)

    def test_default_initial(self):
        self.assertTupleEqual(self.optimizer._initial.shape, (1, 2), msg="Invalid shape of initial points array")
        self.assertTrue(np.allclose(self.optimizer._initial, 0), msg="Default initial point incorrect.")

    def test_set_initial(self):
        self.optimizer.set_initial([1, 1])
        self.assertTupleEqual(self.optimizer._initial.shape, (1, 2), msg="Invalid shape of initial points array")
        self.assertTrue(np.allclose(self.optimizer._initial, 1), msg="Specified initial point not loaded.")

    def test_set_domain(self):
        self.optimizer.domain = gpflowopt.domain.UnitCube(3)
        self.assertNotEqual(self.optimizer.domain, self.domain)
        self.assertEqual(self.optimizer.domain, gpflowopt.domain.UnitCube(3))
        self.assertTrue(np.allclose(self.optimizer.get_initial(), 0.5))


class TestCandidateOptimizer(_TestOptimizer, unittest.TestCase):
    def setUp(self):
        super(TestCandidateOptimizer, self).setUp()
        design = gpflowopt.design.FactorialDesign(4, self.domain)
        self.optimizer = gpflowopt.optim.CandidateOptimizer(self.domain, design.generate())

    def test_default_initial(self):
        self.assertTupleEqual(self.optimizer._initial.shape, (0, 2), msg="Invalid shape of initial points array")

    def test_set_initial(self):
        # When run separately this test works, however when calling nose to run all tests on python 2.7 this records
        # no warnings
        with warnings.catch_warnings(record=True) as w:
            self.optimizer.set_initial([1, 1])
            assert len(w) == 1
            assert issubclass(w[-1].category, UserWarning)

    def test_object_integrity(self):
        self.assertTupleEqual(self.optimizer.candidates.shape, (16, 2), msg="Invalid shape of candidate property.")
        self.assertTupleEqual(self.optimizer._get_eval_points().shape, (16, 2))
        self.assertTupleEqual(self.optimizer.get_initial().shape, (0, 2), msg="Invalid shape of initial points")
        self.assertFalse(self.optimizer.gradient_enabled(), msg="CandidateOptimizer supports no gradients.")

    def test_set_domain(self):
        with self.assertRaises(AssertionError):
            super(TestCandidateOptimizer, self).test_set_domain()
        self.optimizer.domain = gpflowopt.domain.UnitCube(2)
        self.assertNotEqual(self.optimizer.domain, self.domain)
        self.assertEqual(self.optimizer.domain, gpflowopt.domain.UnitCube(2))
        rescaled_candidates = gpflowopt.design.FactorialDesign(4, gpflowopt.domain.UnitCube(2)).generate()
        self.assertTrue(np.allclose(self.optimizer.candidates, rescaled_candidates))

    def test_optimize(self):
        self.optimizer.candidates = np.vstack((self.optimizer.candidates, np.zeros((1,2))))
        result = self.optimizer.optimize(parabola2d)
        self.assertTrue(result.success, msg="Optimization should succeed.")
        self.assertTrue(np.allclose(result.x, 0), msg="Optimum should be identified")
        self.assertTrue(np.allclose(result.fun, 0), msg="Function value in optimum is 0")
        self.assertEqual(result.nfev, 17, msg="Number of function evaluations equals candidates + initial points")

    def test_optimize_second(self):
        result = self.optimizer.optimize(parabola2d)
        self.assertGreater(result.fun, 0, msg="Optimum is not amongst candidates and initial points")
        self.assertLess(result.fun, 2, msg="Function value not reachable within domain")


class TestSciPyOptimizer(_TestOptimizer, unittest.TestCase):
    def setUp(self):
        super(TestSciPyOptimizer, self).setUp()
        self.optimizer = gpflowopt.optim.SciPyOptimizer(self.domain, maxiter=10)

    def test_object_integrity(self):
        self.assertDictEqual(self.optimizer.config, {'tol': None, 'method': 'L-BFGS-B',
                                                     'options': {'maxiter': 10, 'disp': False}},
                             msg="Config dict contains invalid entries.")
        self.assertTrue(self.optimizer.gradient_enabled(), msg="Gradient is supported.")

    def test_optimize(self):
        self.optimizer.set_initial([-1, -1])
        result = self.optimizer.optimize(parabola2d)
        self.assertTrue(result.success)
        self.assertLessEqual(result.nit, 10, "Only 10 Iterations permitted")
        self.assertLessEqual(result.nfev, 20, "Max 20 evaluations permitted")
        self.assertTrue(np.allclose(result.x, 0), msg="Optimizer failed to find optimum")
        self.assertTrue(np.allclose(result.fun, 0), msg="Incorrect function value returned")

    def test_optimizer_interrupt(self):
        self.optimizer.set_initial([-1, -1])
        result = self.optimizer.optimize(KeyboardRaiser(2, parabola2d))
        self.assertFalse(result.success, msg="After one evaluation, a keyboard interrupt is raised, "
                                             "non-succesfull result expected.")
        self.assertFalse(np.allclose(result.x, 0), msg="After one iteration, the optimum will not be found")


class TestStagedOptimizer(_TestOptimizer, unittest.TestCase):
    def setUp(self):
        super(TestStagedOptimizer, self).setUp()
        self.optimizer = gpflowopt.optim.StagedOptimizer([gpflowopt.optim.MCOptimizer(self.domain, 5),
                                                          gpflowopt.optim.MCOptimizer(self.domain, 5),
                                                          gpflowopt.optim.SciPyOptimizer(self.domain, maxiter=10)])

    def test_default_initial(self):
        self.assertTupleEqual(self.optimizer.optimizers[0]._initial.shape, (0,2))

    def test_set_initial(self):
        self.optimizer.set_initial([1, 1])
        self.assertTupleEqual(self.optimizer.optimizers[0]._initial.shape, (0, 2))
        self.assertTupleEqual(self.optimizer.optimizers[1]._initial.shape, (0, 2))
        self.assertTupleEqual(self.optimizer.optimizers[2]._initial.shape, (1, 2))
        self.assertTupleEqual(self.optimizer.get_initial().shape, (0, 2))

    def test_object_integrity(self):
        self.assertEqual(len(self.optimizer.optimizers), 3, msg="Two optimizers expected in optimizerlist")
        self.assertFalse(self.optimizer.gradient_enabled(), msg="MCOptimizer supports no gradients => neither "
                                                                "does stagedoptimizer.")

    def test_optimize(self):
        with warnings.catch_warnings():
            warnings.filterwarnings("ignore", category=UserWarning)
            result = self.optimizer.optimize(parabola2d)
            self.assertTrue(result.success)
            self.assertLessEqual(result.nfev, 20, "Only 20 Iterations permitted")
            self.assertTrue(np.allclose(result.x, 0), msg="Optimizer failed to find optimum")
            self.assertTrue(np.allclose(result.fun, 0), msg="Incorrect function value returned")

    def test_optimizer_interrupt(self):
        with warnings.catch_warnings():
            warnings.filterwarnings("ignore", category=UserWarning)
            result = self.optimizer.optimize(KeyboardRaiser(0, parabola2d))
            self.assertFalse(result.success, msg="non-succesfull result expected.")
            self.assertEqual(result.nstages, 1, msg="Stage 2 should be in progress during interrupt")
            self.assertEqual(result.nfev, 0)

            result = self.optimizer.optimize(KeyboardRaiser(3, parabola2d))
            self.assertFalse(result.success, msg="non-succesfull result expected.")
            self.assertFalse(np.allclose(result.x, 0.0), msg="The optimum will not be found")
            self.assertEqual(result.nstages, 2, msg="Stage 2 should be in progress during interrupt")
            self.assertEqual(result.nfev, 5)

            result = self.optimizer.optimize(KeyboardRaiser(12, parabola2d))
            self.assertFalse(result.success, msg="non-succesfull result expected.")
            self.assertEqual(result.nfev, 12)
            self.assertFalse(np.allclose(result.x[0, :], 0.0), msg="The optimum should not be found yet")
            self.assertEqual(result.nstages, 3, msg="Stage 3 should be in progress during interrupt")

    def test_set_domain(self):
        super(TestStagedOptimizer, self).test_set_domain()
        for opt in self.optimizer.optimizers:
            self.assertEqual(opt.domain, gpflowopt.domain.UnitCube(3))


class TestBayesianOptimizer(_TestOptimizer, unittest.TestCase):
    def setUp(self):
        super(TestBayesianOptimizer, self).setUp()
        acquisition = gpflowopt.acquisition.ExpectedImprovement(create_parabola_model(self.domain))
        self.optimizer = gpflowopt.BayesianOptimizer(self.domain, acquisition)

    def test_default_initial(self):
        self.assertTupleEqual(self.optimizer._initial.shape, (0, 2), msg="Invalid shape of initial points array")

    def test_optimize(self):
        result = self.optimizer.optimize(lambda X: parabola2d(X)[0], n_iter=20)
        self.assertTrue(result.success)
        self.assertEqual(result.nfev, 20, "Only 20 evaluations permitted")
        self.assertTrue(np.allclose(result.x, 0), msg="Optimizer failed to find optimum")
        self.assertTrue(np.allclose(result.fun, 0), msg="Incorrect function value returned")

    def test_optimize_multi_objective(self):
        m1, m2 = create_vlmop2_model()
        acquisition = gpflowopt.acquisition.ExpectedImprovement(m1) + gpflowopt.acquisition.ExpectedImprovement(m2)
        optimizer = gpflowopt.BayesianOptimizer(self.domain, acquisition)
        result = optimizer.optimize(vlmop2, n_iter=2)
        self.assertTrue(result.success)
        self.assertEqual(result.nfev, 2, "Only 2 evaluations permitted")
<<<<<<< HEAD
        self.assertTupleEqual(result.x.shape, (7, 2))
        self.assertTupleEqual(result.fun.shape, (7, 2))
        _, dom = GPflowOpt.pareto.non_dominated_sort(result.fun)
=======
        self.assertTupleEqual(result.x.shape, (9, 2))
        self.assertTupleEqual(result.fun.shape, (9, 2))
        _, dom = gpflowopt.pareto.non_dominated_sort(result.fun)
>>>>>>> 10da8131
        self.assertTrue(np.all(dom==0))

    def test_optimizer_interrupt(self):
        result = self.optimizer.optimize(KeyboardRaiser(3, lambda X: parabola2d(X)[0]), n_iter=20)
        self.assertFalse(result.success, msg="After 2 evaluations, a keyboard interrupt is raised, "
                                             "non-succesfull result expected.")
        self.assertTrue(np.allclose(result.x, 0.0), msg="The optimum will not be identified nonetheless")

    def test_failsafe(self):
        X, Y = self.optimizer.acquisition.data[0], self.optimizer.acquisition.data[1]
        # Provoke cholesky faillure
        self.optimizer.acquisition.optimize_restarts = 1
        self.optimizer.acquisition.models[0].likelihood.variance.transform = gpflow.transforms.Identity()
        self.optimizer.acquisition.models[0].likelihood.variance = -5.0
        self.optimizer.acquisition.models[0]._needs_recompile = True
        with self.assertRaises(RuntimeError) as e:
            with self.optimizer.failsafe():
                self.optimizer.acquisition.set_data(X, Y)
                self.optimizer.acquisition.evaluate(X)

        fname = 'failed_bopt_{0}.npz'.format(id(e.exception))
        self.assertTrue(os.path.isfile(fname))
        with np.load(fname) as data:
            np.testing.assert_almost_equal(data['X'], X)
            np.testing.assert_almost_equal(data['Y'], Y)
        os.remove(fname)

    def test_set_domain(self):
        with self.assertRaises(AssertionError):
            super(TestBayesianOptimizer, self).test_set_domain()

        domain = gpflowopt.domain.ContinuousParameter("x1", -2.0, 2.0) + \
                 gpflowopt.domain.ContinuousParameter("x2", -2.0, 2.0)
        self.optimizer.domain = domain
        expected = gpflowopt.design.LatinHyperCube(16, self.domain).generate() / 4 + 0.5
        self.assertTrue(np.allclose(expected, self.optimizer.acquisition.models[0].wrapped.X.value))


class TestBayesianOptimizerConfigurations(unittest.TestCase):
    def setUp(self):
        self.domain = gpflowopt.domain.ContinuousParameter("x1", 0.0, 1.0) + \
                      gpflowopt.domain.ContinuousParameter("x2", 0.0, 1.0)
        self.acquisition = gpflowopt.acquisition.ExpectedImprovement(create_parabola_model(self.domain))

    def test_initial_design(self):
        design = gpflowopt.design.RandomDesign(5, self.domain)
        optimizer = gpflowopt.BayesianOptimizer(self.domain, self.acquisition, initial=design)

        result = optimizer.optimize(lambda X: parabola2d(X)[0], n_iter=0)
        self.assertTrue(result.success)
        self.assertEqual(result.nfev, 5, "Evaluated only initial")
        self.assertTupleEqual(optimizer.acquisition.data[0].shape, (21, 2))
        self.assertTupleEqual(optimizer.acquisition.data[1].shape, (21, 1))

        result = optimizer.optimize(lambda X: parabola2d(X)[0], n_iter=0)
        self.assertTrue(result.success)
        self.assertEqual(result.nfev, 0, "Initial was not reset")
        self.assertTupleEqual(optimizer.acquisition.data[0].shape, (21, 2))
        self.assertTupleEqual(optimizer.acquisition.data[1].shape, (21, 1))

    def test_mcmc(self):
        optimizer = gpflowopt.BayesianOptimizer(self.domain, self.acquisition, hyper_draws=10)
        self.assertIsInstance(optimizer.acquisition, gpflowopt.acquisition.MCMCAcquistion)
        self.assertEqual(len(optimizer.acquisition.operands), 10)
        self.assertEqual(optimizer.acquisition.operands[0], self.acquisition)

        result = optimizer.optimize(lambda X: parabola2d(X)[0], n_iter=20)
        self.assertTrue(result.success)
        self.assertTrue(np.allclose(result.x, 0), msg="Optimizer failed to find optimum")
        self.assertTrue(np.allclose(result.fun, 0), msg="Incorrect function value returned")

    def test_callback(self):
        class DummyCallback(object):
            def __init__(self):
                self.counter = 0

            def __call__(self, models):
                self.counter += 1

        c = DummyCallback()
        optimizer = GPflowOpt.BayesianOptimizer(self.domain, self.acquisition, callback=c)
        result = optimizer.optimize(lambda X: parabola2d(X)[0], n_iter=2)
        self.assertEqual(c.counter, 2)

    def test_callback_recompile(self):
        class DummyCallback(object):
            def __init__(self):
                self.recompile = False

            def __call__(self, models):
                c = np.random.randint(2, 10)
                models[0].kern.variance.prior = GPflow.priors.Gamma(c, 1./c)
                self.recompile = models[0]._needs_recompile

        c = DummyCallback()
        optimizer = GPflowOpt.BayesianOptimizer(self.domain, self.acquisition, callback=c)
        self.acquisition.evaluate(np.zeros((1,2))) # Make sure its run and setup to skip
        result = optimizer.optimize(lambda X: parabola2d(X)[0], n_iter=1)
        self.assertFalse(c.recompile)
        result = optimizer.optimize(lambda X: parabola2d(X)[0], n_iter=1)
        self.assertTrue(c.recompile)
        self.assertFalse(self.acquisition.models[0]._needs_recompile)

    def test_callback_recompile_mcmc(self):
        class DummyCallback(object):
            def __init__(self):
                self.no_models = 0

            def __call__(self, models):
                c = np.random.randint(2, 10)
                models[0].kern.variance.prior = GPflow.priors.Gamma(c, 1. / c)
                self.no_models = len(models)

        c = DummyCallback()
        optimizer = GPflowOpt.BayesianOptimizer(self.domain, self.acquisition, hyper_draws=5, callback=c)
        opers = optimizer.acquisition.operands
        result = optimizer.optimize(lambda X: parabola2d(X)[0], n_iter=1)
        self.assertEqual(c.no_models, 1)
        self.assertEqual(id(opers[0]), id(optimizer.acquisition.operands[0]))
        for op1, op2 in zip(opers[1:], optimizer.acquisition.operands[1:]):
            self.assertNotEqual(id(op1), id(op2))
        opers = optimizer.acquisition.operands
        result = optimizer.optimize(lambda X: parabola2d(X)[0], n_iter=1)
        self.assertEqual(id(opers[0]), id(optimizer.acquisition.operands[0]))
        for op1, op2 in zip(opers[1:], optimizer.acquisition.operands[1:]):
            self.assertNotEqual(id(op1), id(op2))


class TestSilentOptimization(unittest.TestCase):
    @contextmanager
    def captured_output(self):
        # Captures all stdout/stderr
        new_out, new_err = six.StringIO(), six.StringIO()
        old_out, old_err = sys.stdout, sys.stderr
        try:
            sys.stdout, sys.stderr = new_out, new_err
            yield sys.stdout, sys.stderr
        finally:
            sys.stdout, sys.stderr = old_out, old_err

    def test_silent(self):
        class EmittingOptimizer(gpflowopt.optim.Optimizer):
            def __init__(self):
                super(EmittingOptimizer, self).__init__(gpflowopt.domain.ContinuousParameter('x0', 0, 1))

            def _optimize(self, objective):
                print('hello world!')
                return OptimizeResult(x=np.array([0.5]))

        # First, optimize with silent mode off. Should return the stdout of the optimizer
        opt = EmittingOptimizer()
        with self.captured_output() as (out, err):
            opt.optimize(None)
            output = out.getvalue().strip()
            self.assertEqual(output, 'hello world!')

        # Now with silent mode on
        with self.captured_output() as (out, err):
            with opt.silent():
                opt.optimize(None)
                output = out.getvalue().strip()
                self.assertEqual(output, '')
<|MERGE_RESOLUTION|>--- conflicted
+++ resolved
@@ -214,15 +214,9 @@
         result = optimizer.optimize(vlmop2, n_iter=2)
         self.assertTrue(result.success)
         self.assertEqual(result.nfev, 2, "Only 2 evaluations permitted")
-<<<<<<< HEAD
         self.assertTupleEqual(result.x.shape, (7, 2))
         self.assertTupleEqual(result.fun.shape, (7, 2))
-        _, dom = GPflowOpt.pareto.non_dominated_sort(result.fun)
-=======
-        self.assertTupleEqual(result.x.shape, (9, 2))
-        self.assertTupleEqual(result.fun.shape, (9, 2))
         _, dom = gpflowopt.pareto.non_dominated_sort(result.fun)
->>>>>>> 10da8131
         self.assertTrue(np.all(dom==0))
 
     def test_optimizer_interrupt(self):
@@ -303,7 +297,7 @@
                 self.counter += 1
 
         c = DummyCallback()
-        optimizer = GPflowOpt.BayesianOptimizer(self.domain, self.acquisition, callback=c)
+        optimizer = gpflowopt.BayesianOptimizer(self.domain, self.acquisition, callback=c)
         result = optimizer.optimize(lambda X: parabola2d(X)[0], n_iter=2)
         self.assertEqual(c.counter, 2)
 
@@ -314,11 +308,11 @@
 
             def __call__(self, models):
                 c = np.random.randint(2, 10)
-                models[0].kern.variance.prior = GPflow.priors.Gamma(c, 1./c)
+                models[0].kern.variance.prior = gpflow.priors.Gamma(c, 1./c)
                 self.recompile = models[0]._needs_recompile
 
         c = DummyCallback()
-        optimizer = GPflowOpt.BayesianOptimizer(self.domain, self.acquisition, callback=c)
+        optimizer = gpflowopt.BayesianOptimizer(self.domain, self.acquisition, callback=c)
         self.acquisition.evaluate(np.zeros((1,2))) # Make sure its run and setup to skip
         result = optimizer.optimize(lambda X: parabola2d(X)[0], n_iter=1)
         self.assertFalse(c.recompile)
@@ -333,11 +327,11 @@
 
             def __call__(self, models):
                 c = np.random.randint(2, 10)
-                models[0].kern.variance.prior = GPflow.priors.Gamma(c, 1. / c)
+                models[0].kern.variance.prior = gpflow.priors.Gamma(c, 1. / c)
                 self.no_models = len(models)
 
         c = DummyCallback()
-        optimizer = GPflowOpt.BayesianOptimizer(self.domain, self.acquisition, hyper_draws=5, callback=c)
+        optimizer = gpflowopt.BayesianOptimizer(self.domain, self.acquisition, hyper_draws=5, callback=c)
         opers = optimizer.acquisition.operands
         result = optimizer.optimize(lambda X: parabola2d(X)[0], n_iter=1)
         self.assertEqual(c.no_models, 1)
